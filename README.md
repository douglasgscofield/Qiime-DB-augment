Scripts for augmenting a Qiime database
=====

This is a small collection of scripts to ease the augmentation of a Qiime
reference database.  BioPerl is required, as is `sort` and a local copy of the
NCBI taxonomy database (see below).  Two of these scripts started life written
by others and are extensively modified here.

Blast for GenBank hits 
------

The workflow requires a few steps and is quite simple.  We start with a set of
ITS sequences to blast, in Fasta format, say in `seqs.fa`.  We will have blast
results returned in a table format that includes taxonomic information.

```bash
blastn -db nt -query seqs.fa -outfmt "6 std staxids sscinames sskingdoms sblastnames" > seqs.bl6
```

Only `"6 std staxids"` is strictly required by the next step but the other
columns are useful for checking the taxonomic content of results.

Extract hit information from Blast results
------

Run these blast results through a small filter to extract the target gi ID,
GenBank ID, taxon IDs, and start and end of the HSP in the target in a
tab-delimited format.  The `qiime_get_blast_ids_for_genbank.pl` script depends
upon the `-outfmt` string for the blast being as you see it above.  The
`seqs.ids` file produced by this step is used in the two following steps.

```bash
qiime_get_blast_ids_for_genbank.pl seqs.bl6 | sort -k1,2 -u > seqs.ids
```

Note that the `sort -k1,2 -u` command removes redundant blast subject sequences
for which the first two columns (the merged gi and taxon IDs and the GenBank
accession ID) are identical.  There is no provision for choosing the most
appropriate HSP, if you feel there might be some issues with the HSP chosen as
a reference for a particular taxon, first check the filtering of the blast
results here.

Fetch GenBank sequences for the hits
------

Fetch the GenBank sequences corresponding to these hits.  The
`qiime_get_genbank_seqs.pl` script was originally the BioPerl script
[`bp_download_query_genbank.pl`][bp_download_query_genbank.pl], and the initial
commit of the script to this repository was with a copy of that script so
modifications can be tracked.  The output of this script is to STDOUT.

[bp_download_query_genbank.pl]: https://github.com/bioperl/bioperl-live/blob/master/scripts/utilities/bp_download_query_genbank.pl

```bash
qiime_get_genbank_seqs.pl --gifile seqs.ids > gb_seqs.fa
```

Create local copy of NCBI taxonomy database
------

We require a local copy of the NCBI taxonomy database in an `ncbi/` directory
within your working directory.  This is available from the [NCBI Taxonomy
Database FTP site][NCBITaxonomy], as file `taxdump.tar.gz`, `taxdump.tar.Z`, or
`taxdmp.zip`; download whichever is convenient for your operating system and
file decompressor.  For `taxdump.tar.gz`, you can fetch and unpack the latest
version into the `ncbi/` directory with:

[NCBITaxonomy]: ftp://ftp.ncbi.nih.gov/pub/taxonomy

```bash
mkdir ncbi
cd ncbi
wget ftp://ftp.ncbi.nih.gov/pub/taxonomy/taxdump.tar.gz
tar xvzf taxdump.tar.gz
cd ..
```

After you unpack the database, create an index for it.  By default this is
created into `ncbi-indices/`.  This will speed up usage of the script
considerably.  These indices must be recreated each time a new version of the
NCBI taxonomy database is downloaded.

```bash
mkdir -p ncbi-indices
rm -f ncbi-indices/*
perl -MBio::DB::Taxonomy -e 'Bio::DB::Taxonomy->new(-source=>"flatfile", -nodesfile=>"ncbi/nodes.dmp", -namesfile=>"ncbi/names.dmp", -directory=>"ncbi-indices", -force);'
```

You might see an error while running this, especially on a Mac:

~~~~
$ perl -MBio::DB::Taxonomy -e 'Bio::DB::Taxonomy->new(-source=>"flatfile", -nodesfile=>"ncbi/nodes.dmp", -namesfile=>"ncbi/names.dmp", -directory=>"ncbi-indices", -force);'
HASH: Out of overflow pages.  Increase page size
perl(3790,0x7fff789a1310) malloc: *** mach_vm_map(size=18446744073704988672) failed (error code=3)
*** error: can't allocate region
*** set a breakpoint in malloc_error_break to debug
~~~~

If you check the `ncbi-indices/` directory, you should still see the indices
there (sizes will not be exact):

~~~~
$ ls -l ncbi-indices/
total 844928
-rw-r--r--  1 Douglas  staff   50885040 Dec  8 13:06 id2names
-rw-r--r--  1 Douglas  staff  296517632 Dec  8 13:06 names2id
-rw-r--r--  1 Douglas  staff   37530524 Dec  8 13:05 nodes
-rw-r--r--  1 Douglas  staff   47665152 Dec  8 13:05 parents
~~~~

As far as I have been able to tell, the indices are still correct at this point
despite this error.

If you are keeping the database or indices in directories other than `ncbi/`
and `ncbi-indices/` and thus will be using the `--db-directory` and/or
`--db-index-directory` options to the following script, then directory names
will need to be modified when performing the steps above.


Assemble taxonomic hierarchies for GenBank hits
------

The previous scripts formatted sequence names and IDs to be helpful when
searching for taxonomic information in this step.  The
`qiime_get_taxonomy_from_seqs.pl` script originally started as the
[`taxonomy.pl`][taxonomy.pl] script in the [MOBeDAC Fungi Database][MOBeDAC]
repository, and the initial commit of the script to this repository was with a
copy of that script so modifications can be tracked.

[taxonomy.pl]: https://github.com/hyphaltip/mobedac-fungi/blob/master/scripts/taxonomy.pl
[MOBeDAC]: https://github.com/hyphaltip/mobedac-fungi

<<<<<<< HEAD
We now find full taxonomic information associated with the retrieved sequences and put that into a format useful for Qiime.  The `--exclude` option may be used to exclude specific taxa from the final results.  This option may be used one or more times to specify regular expressions against which the taxonomic hierarchy is compared.  Information about excluded taxa is written to a file.  The `--reset-exclude` option can be used to remove the default exclude regexps and start from scratch.  For example, to reset excludes (which by default exclude everything not in Kingdom Fungi) and instead exclude everything not in Kingdom Planta, you would do:

    qiime_get_taxonomy_from_seqs.pl --reset-exclude --exclude '(^(?!k__Viridiplantae))' ...

Two other options of note are `--min-to-truncate` (default 1000), which sets a minimum length (bp) of GenBank target sequence which will be subject to target truncation (shortening around the HSP), and `--min-after-truncate` (default 300), which is the minimum length of the truncation result, expanded equally up- and downstream of the HSP.  Target truncation shortens the sequence to just the region indicated by the start and end positions of the HSP returned by the Blast results above, and then expands the site.  This can be very useful for producing consistently-sized sequences if the ITS hit is within a large (perhaps multi-Mbp) GenBank sequence. 
=======
**Note**: If you choose not to create the indices above, this step may have a long initiation time and may generate errors, see above.
>>>>>>> b5087293

If the taxonomic databases or their indices are in directories other than
`ncbi/` and `ncbi-indices/`, respectively, their locations may be specified
with `--db-directory` and `--db-index-directory`.

We now find full taxonomic information associated with the retrieved sequences
and put that into a format useful for Qiime.  The `--exclude` option may be
used to exclude specific taxa from the final results.  This option may be used
one or more times to specify regular expressions against which the taxonomic
hierarchy is compared.  Information about excluded taxa is written to a file.

Two other options of note are `--min-to-truncate` (default 1000), which sets a
minimum length (bp) of GenBank target sequence which will be subject to target
truncation (shortening around the HSP), and `--min-after-truncate` (default
300), which is the minimum length of the truncation result, expanded equally
up- and downstream of the HSP.  Target truncation shortens the sequence to just
the region indicated by the start and end positions of the HSP returned by the
Blast results above, and then expands the site.  This can be very useful for
producing consistently-sized sequences if the ITS hit is within a large
(perhaps multi-Mbp) GenBank sequence. 

There are also several other options that might be useful, including a facility
for replacing taxonomic hierarchies that are incomplete.  Find out more by
using the `--help` option.

```bash
qiime_get_taxonomy_from_seqs.pl --exclude "uncultured fungus" --accessionfile seqs.ids gb_seqs.fa
```

Output files
------

The output of this script is in several files.  For a set of sequences called
`gb_seqs.fa` the files are prefixed with `gb_seqs.`.

`gb_seqs.taxonomy.fa` and `gb_seqs.taxonomy` are the final files to present to
Qiime.

`gb_seqs.taxonomy.fa` contains sequences derived from `gb_seqs.fa`, potentially
shortened to surround the blast HSP and with a modified identifier and a
description that contains full taxonomic information in a Qiime-compatible
format.  **Unidentified, redundant and excluded sequences do not appear here.**

`gb_seqs.taxonomy` contains taxonomic information for each sequence, in the
same order as in `gb_seqs.taxonomy.fa`.  **Unidentified, redundant and excluded
sequences do not appear here.**

`gb_seqs.unidentified` contains one line per unidentified sequence.  If
taxonomic information was not found in the database or was poorly formatted in
the blast results, the identifiers of the sequences will appear here.

`gb_seqs.incomplete` contains one line per sequence with an incomplete
taxonomic hierarchy, and one line per sequence for which the hierarchy was
replaced following the contents of the `--incompletefile` file.

`gb_seqs.redundant` contains one line per sequence that was excluded from final
results for duplicating a taxonomic hierarchy also matched by another sequence
with a longer HSP.

`gb_seqs.excluded` contains one line per sequence that was excluded from output
because its taxonomic hierarchy matched a regular expression provided with the
`--exclude` option.

`gb_seqs.truncated` contains one line per sequence that was truncated from its
original size to the HSP following `--min-to-truncate`, and also contains
information if the sequence was then expanded to a larger size following
`--min-after-truncate`.


Completing incomplete taxonomic hierarchies
------

Within the `.incomplete` file, lines beginning with `HIERARCHY_INCOMPLETE`
contain accessions with incomplete taxonomic information, missing one of the
major levels of classification.  The `qiime_get_taxonomy_from_seqs.pl` script
has an option `--incompletefile` which takes an argument which is a file
containing incomplete hierarchies in the first column, and their completed
counterparts in the second column.  The `.incomplete` file generated by a run
of this pipeline can be used to create such a file with a bit of handwork and
taxonomic information.  If the `--incompletefile` option is used, then the
`.incomplete` file will additionally contain lines beginning with
`HIERARCHY_REPLACED` listing replacements enabled by the file.

For our project, we have produced a set of replacement taxonomic hierarchies
for over 300 fungal taxonids, and provide these here in the file
`completed-taxonomies-with-ids.20141213-fungi.txt`.  Columns 1 and 2 of this
file are the GenBank accession number and the taxonid and columns 3 and 4 are
the incomplete and complete hierarchies, respectively.  This file can be
provided to the script by using a named pipe to extract columns 3 and 4:

    qiime_get_taxonomy_from_seqs.pl --incompletefile <(cut -f3-4 completed-taxonomies-with-ids.20141213-fungi.txt) ...


Converting TSC indexed output back to sequence names
------

When clustering with TSC, it produces a three-column file containing the OTU
name, the number of sequences in the cluster for that OTU, and 0-based indices
indicating the corresponding sequence in the input Fasta file:

~~~~
OTULB_10000	1	0
OTULB_10001	3	1,3,4
OTULB_10002	1	2
OTULB_10003	2	5,6
OTULB_10004	1	7
~~~~

This output might result after providing this hypothetical input:

~~~~
>SR_243
AAAAAAAAAAAAAAAAAAAAAAAAAAAAAA
>SR_9
BBBBBBBBBBBBBBBBBBBBBBBBBBBBBBBBBB
>IR_39947
CCCCCCCCCCCCCCCCCCCCCCCCCCCCC
>SR_306
DDDDDDDDDDDDDDDDDDDDDDDDDDDDDDDD
>SR_443
EEEEEEEEEEEEEEEEEEEEEEEEEEEEE
>SR_395
FFFFFFFFFFFFFFFFFFFFFFFFFFFFFFFFFFF
>SR_416
GGGGGGGGGGGGGGGGGGGGGGGG
>SR_5883
HHHHHHHHHHHHHHHHHHHHHHHHHHHHH
~~~~

The OTULB_10000 cluster contains the first sequence in the input, SR_243, while
the OTULB_10001 cluster contains sequences SR_9, SR_443 and SR_395, etc.

The `TSC-list-to-Qiime-input.pl` script will take these two files as input and
produce a file to standard output consisting of the OTU names and the sequence
names clustering into that OTU, with all names separated by tabs.

```bash
TSC-list-to-Qiime-input.pl --fasta TSC-input.fa --otulist TSC-output.txt
```

produces

~~~~
OTULB_10000	SR_243
OTULB_10001	SR_9	SR_306	SR_443
OTULB_10002	IR_39947
OTULB_10003	SR_395	SR_416
OTULB_10004	SR_5883
~~~~

This is suitable for input to Qiime to create the consensus sequences for these
OTUs.<|MERGE_RESOLUTION|>--- conflicted
+++ resolved
@@ -130,15 +130,8 @@
 [taxonomy.pl]: https://github.com/hyphaltip/mobedac-fungi/blob/master/scripts/taxonomy.pl
 [MOBeDAC]: https://github.com/hyphaltip/mobedac-fungi
 
-<<<<<<< HEAD
-We now find full taxonomic information associated with the retrieved sequences and put that into a format useful for Qiime.  The `--exclude` option may be used to exclude specific taxa from the final results.  This option may be used one or more times to specify regular expressions against which the taxonomic hierarchy is compared.  Information about excluded taxa is written to a file.  The `--reset-exclude` option can be used to remove the default exclude regexps and start from scratch.  For example, to reset excludes (which by default exclude everything not in Kingdom Fungi) and instead exclude everything not in Kingdom Planta, you would do:
-
-    qiime_get_taxonomy_from_seqs.pl --reset-exclude --exclude '(^(?!k__Viridiplantae))' ...
-
-Two other options of note are `--min-to-truncate` (default 1000), which sets a minimum length (bp) of GenBank target sequence which will be subject to target truncation (shortening around the HSP), and `--min-after-truncate` (default 300), which is the minimum length of the truncation result, expanded equally up- and downstream of the HSP.  Target truncation shortens the sequence to just the region indicated by the start and end positions of the HSP returned by the Blast results above, and then expands the site.  This can be very useful for producing consistently-sized sequences if the ITS hit is within a large (perhaps multi-Mbp) GenBank sequence. 
-=======
-**Note**: If you choose not to create the indices above, this step may have a long initiation time and may generate errors, see above.
->>>>>>> b5087293
+**Note**: If you choose not to create the indices above, this step may have a
+long initiation time and may generate errors, see above.
 
 If the taxonomic databases or their indices are in directories other than
 `ncbi/` and `ncbi-indices/`, respectively, their locations may be specified
@@ -148,7 +141,15 @@
 and put that into a format useful for Qiime.  The `--exclude` option may be
 used to exclude specific taxa from the final results.  This option may be used
 one or more times to specify regular expressions against which the taxonomic
-hierarchy is compared.  Information about excluded taxa is written to a file.
+hierarchy is compared.  Information about excluded taxa is written to the
+`.excluded` file, see below.
+
+The `--reset-exclude` option can be used to remove the default exclude regexps
+and start from scratch.  For example, to reset excludes (which by default
+exclude everything not in Kingdom Fungi) and instead exclude everything not in
+Kingdom Viridilantae, you would use these options:
+
+    qiime_get_taxonomy_from_seqs.pl --reset-exclude --exclude '(^(?!k__Viridiplantae))' ...
 
 Two other options of note are `--min-to-truncate` (default 1000), which sets a
 minimum length (bp) of GenBank target sequence which will be subject to target
@@ -164,8 +165,10 @@
 for replacing taxonomic hierarchies that are incomplete.  Find out more by
 using the `--help` option.
 
-```bash
-qiime_get_taxonomy_from_seqs.pl --exclude "uncultured fungus" --accessionfile seqs.ids gb_seqs.fa
+A typical run would be:
+
+```bash
+qiime_get_taxonomy_from_seqs.pl --accessionfile seqs.ids gb_seqs.fa
 ```
 
 Output files
